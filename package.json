--- conflicted
+++ resolved
@@ -37,11 +37,7 @@
     "chai": "~4.3.6",
     "chai-as-promised": "~7.1.1",
     "express": "~4.18.2",
-<<<<<<< HEAD
-=======
     "jsdoc": "^4.0.0",
-    "mocha": "~10.1.0",
->>>>>>> 1d089ea8
     "nodemon": "~2.0.20",
     "semver": "~7.3.8",
     "taffydb": "^2.7.3",
