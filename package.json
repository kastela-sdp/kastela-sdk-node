{
  "name": "@kastela-sdp/kastela-sdk-node",
  "version": "0.1.5",
  "description": "Kastela SDK for Node.js",
  "main": "index.js",
  "scripts": {
    "dev": "nodemon server.ts",
    "build": "tsc",
    "docs": "jsdoc -c jsdoc.json"
  },
  "repository": {
    "type": "git",
    "url": "git+https://github.com/kastela-sdp/kastela-sdk-node.git"
  },
  "keywords": [
    "kastela",
    "sdk",
    "nodejs",
    "node"
  ],
  "author": "hello@hash.id",
  "license": "MIT",
  "bugs": {
    "url": "https://github.com/kastela-sdp/kastela-sdk-node/issues"
  },
  "homepage": "https://github.com/kastela-sdp/kastela-sdk-node#readme",
  "dependencies": {
    "axios": "~1.1.3",
    "semver": "~7.3.8"
  },
  "devDependencies": {
    "@tsconfig/node14": "~1.0.3",
    "@types/express": "~4.17.14",
    "@types/node": "~18.11.2",
    "@types/semver": "~7.3.13",
<<<<<<< HEAD
=======
    "chai": "~4.3.6",
    "chai-as-promised": "~7.1.1",
    "better-docs": "^2.7.2",
>>>>>>> 7603bb8f
    "express": "~4.18.2",
    "nodemon": "~2.0.20",
<<<<<<< HEAD
=======
    "semver": "~7.3.8",
    "taffydb": "^2.7.3",
>>>>>>> 7603bb8f
    "ts-node": "~10.9.1",
    "typescript": "~4.8.4"
  }
}<|MERGE_RESOLUTION|>--- conflicted
+++ resolved
@@ -33,19 +33,13 @@
     "@types/express": "~4.17.14",
     "@types/node": "~18.11.2",
     "@types/semver": "~7.3.13",
-<<<<<<< HEAD
-=======
     "chai": "~4.3.6",
     "chai-as-promised": "~7.1.1",
     "better-docs": "^2.7.2",
->>>>>>> 7603bb8f
     "express": "~4.18.2",
     "nodemon": "~2.0.20",
-<<<<<<< HEAD
-=======
     "semver": "~7.3.8",
     "taffydb": "^2.7.3",
->>>>>>> 7603bb8f
     "ts-node": "~10.9.1",
     "typescript": "~4.8.4"
   }
